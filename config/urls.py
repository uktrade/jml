from django.contrib import admin
from django.contrib.auth.decorators import login_required
from django.urls import include, path, reverse_lazy
from django.views.generic.base import RedirectView

from core.utils.urls import decorate_urlpatterns

private_urlpatterns = [
    path("", RedirectView.as_view(url=reverse_lazy("start"), permanent=False)),
    path("admin/", admin.site.urls),
<<<<<<< HEAD
    path("assets/", include("asset_registry.urls")),
=======
    path("leavers/", include("leavers.urls")),
>>>>>>> 5237b9e6
]
private_urlpatterns = decorate_urlpatterns(private_urlpatterns, login_required)

public_url_patterns = [
    path("", include("core.urls")),
    path("dev-tools/", include("dev_tools.urls")),
    path("auth/", include("authbroker_client.urls", namespace="authbroker")),
]

urlpatterns = private_urlpatterns + public_url_patterns<|MERGE_RESOLUTION|>--- conflicted
+++ resolved
@@ -8,11 +8,7 @@
 private_urlpatterns = [
     path("", RedirectView.as_view(url=reverse_lazy("start"), permanent=False)),
     path("admin/", admin.site.urls),
-<<<<<<< HEAD
-    path("assets/", include("asset_registry.urls")),
-=======
     path("leavers/", include("leavers.urls")),
->>>>>>> 5237b9e6
 ]
 private_urlpatterns = decorate_urlpatterns(private_urlpatterns, login_required)
 
