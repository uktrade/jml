--- conflicted
+++ resolved
@@ -1,14 +1,7 @@
 version: "3"
 services:
   db:
-<<<<<<< HEAD
-    image: postgres:16
-    networks:
-      - default
-      - inside
-=======
     image: postgres:13
->>>>>>> 3505c28f
     environment:
       - POSTGRES_DB=leavers
       - POSTGRES_PASSWORD=postgres
@@ -24,13 +17,9 @@
       retries: 5
 
   opensearch:
-<<<<<<< HEAD
     image: opensearchproject/opensearch:2.1.0
     networks:
       - inside
-=======
-    image: opensearchproject/opensearch:1.2.3
->>>>>>> 3505c28f
     ports:
       - "9200:9200"
       - "9600:9600"
@@ -42,13 +31,7 @@
       - "DISABLE_SECURITY_PLUGIN=true"
 
   redis:
-<<<<<<< HEAD
-    image: redis:7.0-bookworm
-    networks:
-      - inside
-=======
     image: redis:buster
->>>>>>> 3505c28f
     ports:
       - "6379:6379"
 
