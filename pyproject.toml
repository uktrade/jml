--- conflicted
+++ resolved
@@ -78,11 +78,7 @@
 optional = true
 
 [tool.poetry.group.dev.dependencies]
-<<<<<<< HEAD
 dbt-platform-helper = "13.2.0"
-=======
-dbt-platform-helper = "13.1.2"
->>>>>>> e8876a15
 djlint = "*"
 black = "*"
 flake8 = "*"
