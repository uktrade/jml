--- conflicted
+++ resolved
@@ -46,13 +46,10 @@
 django-workflow-engine = "^0.2.1"
 govuk-frontend-django = "^0.4.0"
 dit-activity-stream = "^0.2.3"
-<<<<<<< HEAD
 boto3 = "^1.34.151"
 smart-open = "^7.0.4"
 pg-bulk-ingest = "^0.0.54"
-=======
 granian = "^1.6.3"
->>>>>>> 0112cd69
 
 [tool.poetry.group.production]
 optional = true
